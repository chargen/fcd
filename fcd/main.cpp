//
// main.cpp
// Copyright (C) 2015 Félix Cloutier.
// All Rights Reserved.
//
// This file is distributed under the University of Illinois Open Source
// license. See LICENSE.md for details.
//

#include <gflags/gflags.h>
#include <glog/logging.h>

#include <llvm/Analysis/AliasAnalysis.h>
#include <llvm/Analysis/BasicAliasAnalysis.h>
#include <llvm/Analysis/Passes.h>
#include <llvm/Analysis/ScopedNoAliasAA.h>
#include <llvm/Analysis/TypeBasedAliasAnalysis.h>
#include <llvm/IR/LegacyPassManager.h>
#include <llvm/IR/Verifier.h>
#include <llvm/IRReader/IRReader.h>
#include <llvm/Support/MemoryBuffer.h>
#include <llvm/Support/Path.h>
#include <llvm/Support/PrettyStackTrace.h>
#include <llvm/Support/Signals.h>
#include <llvm/Support/SourceMgr.h>
#include <llvm/Transforms/IPO.h>
#include <llvm/Transforms/Scalar.h>
#include <llvm/Transforms/Scalar/GVN.h>

#include <list>
#include <memory>
#include <sstream>
#include <string>
#include <vector>

#include "fcd/ast/ast_passes.h"
#include "fcd/codegen/translation_context_remill.h"
#include "fcd/header_decls.h"
#include "fcd/main.h"
#include "fcd/metadata.h"
#include "fcd/passes.h"
#include "fcd/python/python_context.h"

DEFINE_bool(partial, false,
            "Only decompile functions specified with -other-entry");
DEFINE_bool(exclusive, false, "More restrictive version of -partial");
DEFINE_bool(module_in, false, "Input file is a LLVM module");
DEFINE_bool(module_out, false, "Output LLVM module");
DEFINE_bool(optimize, true, "Optimize lifted LLVM module");
DEFINE_string(
    other_entry, "",
    "Add entry points from virtual addresses; Requires hexadecimal format");
DEFINE_string(opt, "",
              "Insert LLVM IR passes; Allows passes from LLVM's opt or .py "
              "files; Requires default pass pipeline");
DEFINE_string(pipeline, "default", "Customize opt pass pipeline");
DEFINE_string(headers, "", "Header files to parse for function declarations");
DEFINE_string(frameworks, "",
              "Apple framework dirs to be used for declarations");
DEFINE_string(includes, "", "Directories to search headers in");

DECLARE_string(arch);
DECLARE_string(os);

namespace {

static PythonContext* sPythonContext;
static llvm::LLVMContext* sLLVMContext;

static std::vector<std::string> sIncludePaths;
static std::vector<std::string> sHeaderFiles;
static std::vector<std::string> sAppleFrameworks;
static std::vector<std::string> sUserPassPipeline;
static std::vector<std::string> sUserPasses;
static std::vector<uint64_t> sUserEntryPoints;

template <typename T>
static std::vector<T> ParseListFlag(std::string flag, char sep) {
  std::vector<T> res;
  std::istringstream f(flag);
  std::string s;
  while (std::getline(f, s, sep)) {
    T tmp;
    std::istringstream(s) >> std::hex >> tmp >> std::dec;
    res.push_back(tmp);
  }
  return res;
}

template <typename T>
std::string errorOf(const llvm::ErrorOr<T>& error) {
  return error.getError().message();
}

static void InitOptPasses(void) {
  auto& pr = *llvm::PassRegistry::getPassRegistry();
  initializeCore(pr);
  initializeVectorization(pr);
  initializeIPO(pr);
  initializeAnalysis(pr);
  initializeTransformUtils(pr);
  initializeInstCombine(pr);
  initializeScalarOpts(pr);
}

static std::vector<llvm::Pass*> CreatePassesFromList(
    const std::vector<std::string>& pass_names) {
  std::vector<llvm::Pass*> result;

  auto TrimString = [](std::string& str) {
    llvm::StringRef ref(str);
    str = ref.trim().str();
    return str;
  };

  auto pr = llvm::PassRegistry::getPassRegistry();
  for (auto name : pass_names) {
    TrimString(name);
    if (!name.empty()) {
      auto ext = llvm::sys::path::extension(name);
      if (ext == ".py" || ext == ".pyc" || ext == ".pyo") {
        if (auto passOrError = sPythonContext->createPass(name)) {
          result.push_back(passOrError.get());
        } else {
          LOG(WARNING) << "Failed to load pass: " << name << ": "
                       << errorOf(passOrError);
        }
      } else if (auto pi = pr->getPassInfo(name)) {
        result.push_back(pi->createPass());
      } else {
        LOG(WARNING) << "Failed to identify pass: " << name;
      }
    }
  }

  return result;
}

static std::unique_ptr<Executable> ParseExecutable(llvm::MemoryBuffer& buffer) {
  auto start = reinterpret_cast<const uint8_t*>(buffer.getBufferStart());
  auto end = reinterpret_cast<const uint8_t*>(buffer.getBufferEnd());
  auto exe = Executable::parse(start, end);
  CHECK(exe) << "Failed to parse executable: " << errorOf(exe);
  return std::move(exe.get());
}

static std::unique_ptr<llvm::Module> LiftExecutable(Executable& executable) {
  fcd::RemillTranslationContext RTC(*sLLVMContext, executable);
  // Load headers here, since this is the earliest point where we have an
  // executable and a module.
  auto& module = RTC.GetModule();
  auto cdecls = HeaderDeclarations::create(module, sIncludePaths, sHeaderFiles,
                                           sAppleFrameworks, llvm::errs());

  CHECK(cdecls) << "Header file parsing error";

  EntryPointRepository EPR;
  EPR.addProvider(executable);
  EPR.addProvider(*cdecls);

  md::addIncludedFiles(RTC.GetModule(), cdecls->getIncludedFiles());

  std::list<uint64_t> entry_points;
  if (isFullDisassembly()) {
    for (uint64_t addr : EPR.getVisibleEntryPoints()) {
      CHECK(EPR.getInfo(addr))
          << "No symbol info for address " << std::hex << addr << std::dec;
      entry_points.push_back(addr);
    }
  }

  for (uint64_t addr : sUserEntryPoints) {
    CHECK(EPR.getInfo(addr))
        << "User entry point address outside of executable";
    entry_points.push_back(addr);
  }

  CHECK(!entry_points.empty()) << "No entry points found";

  auto IterCondition = [](size_t cur_size, size_t prev_size) {
    // Only decode addresses already in entry_points.
    // Do not add new ones.
    if (isExclusiveDisassembly()) return false;
    // Decode addresses in entry_points and add
    // entry point addresses discovered in them.
    if (isPartialDisassembly()) return prev_size == 0;
    // Decode until there's nothing new to decode.
    return cur_size > prev_size;
  };

  size_t prev_size = 0;
  while (IterCondition(entry_points.size(), prev_size)) {
    prev_size = entry_points.size();
    std::list<uint64_t> new_entry_points;
    for (auto ep_addr : entry_points) {
      for (auto inst_addr : RTC.DecodeFunction(ep_addr)) {
        auto& inst = RTC.GetInstMap().find(inst_addr)->second;
        if (inst.category == remill::Instruction::kCategoryDirectFunctionCall)
          new_entry_points.push_back(inst.branch_taken_pc);
      }
    }
    entry_points.splice(entry_points.begin(), new_entry_points);
    entry_points.sort();
    entry_points.unique();
  }

  for (auto addr : entry_points) {
    auto symbol_info = EPR.getInfo(addr);
    if (auto func = RTC.DeclareFunction(symbol_info->virtualAddress)) {
      if (symbol_info->name.size() > 0) {
        func->setName(symbol_info->name);
      }
    }
  }

  for (auto addr : entry_points) {
    auto func_addr = EPR.getInfo(addr)->virtualAddress;
    auto func = RTC.DefineFunction(func_addr);
    CHECK(func) << "Could not lift function at address " << std::hex
                << func_addr << std::dec;
    if (auto cfunc = cdecls->prototypeForAddress(func_addr)) {
      md::setFinalPrototype(*func, *cfunc);
    }
  }

  RTC.FinalizeModule();

  for (auto& func : RTC.GetModule()) {
    if (!md::isPrototype(func)) {
      if (auto cfunc = cdecls->prototypeForImportName(func.getName())) {
        if (&func != cfunc) {
          md::setIsStub(func);
          md::setFinalPrototype(func, *cfunc);
        }
      }
    }
  }

  // CHECK(llvm::verifyModule(RTC.GetModule()))
  //     << "Lifted IR module is broken.";

  return RTC.TakeModule();
}

static bool RunPassPipeline(llvm::Module& module,
                            std::vector<llvm::Pass*> passes,
                            Executable* executable = nullptr) {
  llvm::PrettyStackTraceString optimize("Optimizing LLVM IR");

  auto AACallBack = [](llvm::Pass& p, llvm::Function& f, llvm::AAResults& r) {
    if (auto asaa =
            p.getAnalysisIfAvailable<fcd::AddressSpaceAAWrapperPass>()) {
      r.addAAResult(asaa->getResult());
    }
  };

  // Phase 3: make into functions with arguments, run codegen.
  llvm::legacy::PassManager pm;
  pm.add(llvm::createTypeBasedAAWrapperPass());
  pm.add(llvm::createScopedNoAliasAAWrapperPass());
  pm.add(llvm::createBasicAAWrapperPass());
  pm.add(fcd::createAddressSpaceAliasAnalysis());
  pm.add(llvm::createExternalAAWrapperPass(AACallBack));
  for (llvm::Pass* pass : passes) {
    pm.add(pass);
  }
  pm.run(module);

  return true;
}

static bool GeneratePseudocode(llvm::Module& module,
                               llvm::raw_ostream& output) {
  llvm::PrettyStackTraceString pseudocode("Generating pseudo-C output");

  // Run that module through the output pass
  // UnwrapReturns happens after value propagation because value propagation
  // doesn't know that calls
  // are generally not safe to reorder.
  AstBackEnd* backend = createAstBackEnd();
  backend->addPass(new AstRemoveUndef);
  backend->addPass(new AstConsecutiveCombiner);
  backend->addPass(new AstNestedCombiner);
  backend->addPass(new AstConsecutiveCombiner);
  backend->addPass(new AstSimplifyExpressions);
  backend->addPass(new AstMergeCongruentVariables);
  backend->addPass(new AstConsecutiveCombiner);
  backend->addPass(new AstNestedCombiner);
  backend->addPass(new AstConsecutiveCombiner);
  backend->addPass(new AstPrint(output, md::getIncludedFiles(module)));
  backend->runOnModule(module);
  return true;
}

static bool InitOptPassPipeline(std::vector<llvm::Pass*>& passes) {
  InitOptPasses();
  // Default passes
  std::vector<std::string> pass_names = {
      "globaldce",
<<<<<<< HEAD
=======
      // "fixindirects",  // fcd
      // "argrec",        // fcd
>>>>>>> 1e6ebf1b
      // "sroa",
      // "intnarrowing", // fcd
      // "signext", // fcd
      // "instcombine",
      // "intops", // fcd
      // "simplifyconditions", // fcd
      // // <-- custom passes go here with the default pass pipeline
      // "instcombine",
      // "gvn",
      // "simplifycfg",
      // "instcombine"
      // "gvn",
      // "recoverstackframe", // fcd
      // "dse",
      // "sccp",
      // "simplifycfg",
      // "eliminatecasts", // fcd
      // "instcombine",
      // "memssadle", // fcd
      // "dse",
      // "instcombine",
      // "sroa",
      // "instcombine",
      // "globaldce",
      // "simplifycfg",
  };

  if (FLAGS_pipeline == "default") {
    if (!sUserPasses.empty()) {
      auto it = ++std::find(pass_names.begin(), pass_names.end(),
                            "simplifyconditions");
      pass_names.insert(it, sUserPasses.begin(), sUserPasses.end());
    }
    passes = CreatePassesFromList(pass_names);
  } else {
    passes = CreatePassesFromList(sUserPassPipeline);
  }
  return !passes.empty();
}

}  // namespace

bool isFullDisassembly() { return !FLAGS_partial && !FLAGS_exclusive; }

bool isPartialDisassembly() { return FLAGS_partial && !FLAGS_exclusive; }

bool isExclusiveDisassembly() { return FLAGS_exclusive; }

bool isEntryPoint(uint64_t vaddr) {
  return any_of(sUserEntryPoints.begin(), sUserEntryPoints.end(),
                [&](uint64_t entryPoint) { return vaddr == entryPoint; });
}

int main(int argc, char** argv) {
  std::stringstream ss("");

  llvm::EnablePrettyStackTrace();
  llvm::sys::PrintStackTraceOnErrorSignal(argv[0]);

  google::InitGoogleLogging(argv[0]);
  google::SetUsageMessage(ss.str());
  google::ParseCommandLineFlags(&argc, &argv, true);

  sIncludePaths = ParseListFlag<std::string>(FLAGS_includes, ',');
  sHeaderFiles = ParseListFlag<std::string>(FLAGS_headers, ',');
  sAppleFrameworks = ParseListFlag<std::string>(FLAGS_frameworks, ',');
  sUserPassPipeline = ParseListFlag<std::string>(FLAGS_pipeline, ',');
  sUserPasses = ParseListFlag<std::string>(FLAGS_opt, ',');
  sUserEntryPoints = ParseListFlag<uint64_t>(FLAGS_other_entry, ',');

  CHECK(FLAGS_pipeline == "default" || FLAGS_opt.empty())
      << "Inserting LLVM IR passes only allowed when using default pipeline.";

  CHECK(!FLAGS_os.empty()) << "Must specify an operating system name to --os.";

  CHECK(!FLAGS_arch.empty())
      << "Must specify a machine code architecture name to --arch.";

  CHECK(argc > 1) << "Must specify and input file.";

  std::string inputFile = argv[1];

  llvm::LLVMContext llvm;
  PythonContext python(argv[0]);

  sLLVMContext = &llvm;
  sPythonContext = &python;

  // step 0: before even attempting anything, prepare optimization passes
  // (the user won't be happy if we work for 5 minutes only to discover
  // that the optimization passes don't load)
  std::vector<llvm::Pass*> opt_passes;
  CHECK(InitOptPassPipeline(opt_passes))
      << "Failed to initialize pass pipeline";

  std::unique_ptr<Executable> executable;
  std::unique_ptr<llvm::Module> module;

  // step 1: create annotated module from executable (or load it from .ll)
  if (FLAGS_module_in) {
    llvm::PrettyStackTraceFormat parsingIR("Parsing IR from \"%s\"",
                                           inputFile.c_str());
    llvm::SMDiagnostic errs;
    module = llvm::parseIRFile(inputFile, errs, llvm);
    CHECK(module) << "Failed to parse input file: " << errs.getMessage().str();
  } else {
    llvm::PrettyStackTraceFormat parsingIR("Parsing executable \"%s\"",
                                           inputFile.c_str());

    auto buffer = llvm::MemoryBuffer::getFile(inputFile, -1, false);
    CHECK(buffer) << "Failed to open input file: " << errorOf(buffer);

    executable = ParseExecutable(*buffer.get());
    module = LiftExecutable(*executable);
  }

  // step 2: optimize the llvm ir module
  if (FLAGS_optimize) {
    CHECK(RunPassPipeline(*module, opt_passes, executable.get()))
        << "Error while running pass pipeline";
  }
  
  // step 3 (final step): emit output IR or C pseudocode
  if (FLAGS_module_out) {
    module->print(llvm::outs(), nullptr);
  } else {
    CHECK(GeneratePseudocode(*module, llvm::outs()))
        << "Error while generating C pseudocode";
  }

  google::ShutDownCommandLineFlags();
  google::ShutdownGoogleLogging();

  return 0;
}<|MERGE_RESOLUTION|>--- conflicted
+++ resolved
@@ -297,11 +297,6 @@
   // Default passes
   std::vector<std::string> pass_names = {
       "globaldce",
-<<<<<<< HEAD
-=======
-      // "fixindirects",  // fcd
-      // "argrec",        // fcd
->>>>>>> 1e6ebf1b
       // "sroa",
       // "intnarrowing", // fcd
       // "signext", // fcd
