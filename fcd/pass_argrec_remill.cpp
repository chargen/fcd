--- conflicted
+++ resolved
@@ -374,14 +374,11 @@
   std::vector<llvm::Function *> new_funcs;
   for (auto &func : module) {
     if (IsLiftedFunction(&func)) {
-<<<<<<< HEAD
-=======
       // Recover the argument and return types of `func` by
       // analyzing it's body and looking for the usage of
       // registers that are declared by `cc` as parameter
       // and return registers. Then declare a new function
       // with the recovered argument and return types.
->>>>>>> 514af466
       auto cc_func = DeclareParametrizedFunc(&func, cc);
       
       // Converts remill's `State`, `pc` and `Memory` args
